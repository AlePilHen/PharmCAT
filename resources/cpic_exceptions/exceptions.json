{
  "rules": [
    {
<<<<<<< HEAD
=======
      "rule_name": "CYP2C19 *17 check for *4B",
      "version": "1.0",
      "gene": "CYP2C19",
      "matches": "gene='CYP2C19', hap='*17', dip=''",
      "exception_type": "ambiguity",
      "message": "Warning!: haplotype matches *17 (increased function), however due to the lack of coverage for *4B we can't also rule out this position (no function)."
    },
    {
>>>>>>> f782ec81
      "rule_name": "TPMT *1/*3 warning",
      "version": "1.0",
      "gene": "TPMT",
      "matches": "gene='TPMT', hap='', dip='*1/*3A'",
      "exception_type": "ambiguity",
      "message": "We have detected *1/*3A. Most likely the diplotype is *1/*3A but  *3B/*3C can't be ruled out."
    },

    {
      "rule_name": "TPMT reverse complement footnote",
      "version": "1.0",
      "gene": "TPMT",
      "matches": "gene='TPMT', hap='', dip=''",
      "exception_type": "footnote",
      "message": "CPIC table refers to the reverse strand."
    },

    {
      "rule_name": "VKORC1",
      "version": "1.0",
      "gene": "VKORC1",
      "matches": "gene='VKORC1', hap='', dip=''",
      "exception_type": "footnote",
      "message": "This haplotype only uses a single position, and may not be applicable  to all populations."
    },

    {
      "rule_name": "UGT1A1 repeat warning",
      "version": "1.0",
      "gene": "UGT1A1",
      "matches": "gene='UGT1A1', hap='', dip=''",
      "exception_type": "footnote",
      "message": "This genes relies on a multiple repeat to differentiate between several star allelles.  Some technologies may struggle to make this call accurately."
    },

    {
      "rule_name": "UGT1A1 trans rule breaker *28 and *80",
      "version": "1.0",
      "gene": "UGT1A1",
      "matches": "gene='UGT1A1', hap='', dip='*28/*80'",
      "exception_type": "ambiguity",
      "message": "We have detected matches to *28 and *80.  These are usually seen in trans suggesting subject is *1/*28+80, however we cannot rule out *28/*80."
    },

    {
      "rule_name": "CYP3A5 Exome warning",
      "version": "1.0",
      "gene": "CYP3A5",
<<<<<<< HEAD
      "matches": "GENE_NAME=='CYP3A5'",
=======
      "matches": "gene='CYP3A5', hap='', dip=''",
>>>>>>> f782ec81
      "exception_type": "ambiguity",
      "message": "There was one or more functional variants in an intron; intronic variants are important for CYP3A5 so you want to do further testing."
    }
  ]
}<|MERGE_RESOLUTION|>--- conflicted
+++ resolved
@@ -1,21 +1,18 @@
 {
   "rules": [
     {
-<<<<<<< HEAD
-=======
       "rule_name": "CYP2C19 *17 check for *4B",
       "version": "1.0",
       "gene": "CYP2C19",
-      "matches": "gene='CYP2C19', hap='*17', dip=''",
+      "matches": "GENE_NAME==CYP2C19 and COVERAGE('*4B','INCOMPLETE')",
       "exception_type": "ambiguity",
-      "message": "Warning!: haplotype matches *17 (increased function), however due to the lack of coverage for *4B we can't also rule out this position (no function)."
+      "message": "Haplotype matches *17 (increased function), however due to the lack of coverage for *4B we can't also rule out this position (no function)."
     },
     {
->>>>>>> f782ec81
       "rule_name": "TPMT *1/*3 warning",
       "version": "1.0",
       "gene": "TPMT",
-      "matches": "gene='TPMT', hap='', dip='*1/*3A'",
+      "matches": "GENE_NAME=='TPMT' and Diplotype=='*1/*3A'",
       "exception_type": "ambiguity",
       "message": "We have detected *1/*3A. Most likely the diplotype is *1/*3A but  *3B/*3C can't be ruled out."
     },
@@ -24,7 +21,7 @@
       "rule_name": "TPMT reverse complement footnote",
       "version": "1.0",
       "gene": "TPMT",
-      "matches": "gene='TPMT', hap='', dip=''",
+      "matches": "GENE_NAME=='TPMT'",
       "exception_type": "footnote",
       "message": "CPIC table refers to the reverse strand."
     },
@@ -33,7 +30,7 @@
       "rule_name": "VKORC1",
       "version": "1.0",
       "gene": "VKORC1",
-      "matches": "gene='VKORC1', hap='', dip=''",
+      "matches": "GENE_NAME=='VKORC1'",
       "exception_type": "footnote",
       "message": "This haplotype only uses a single position, and may not be applicable  to all populations."
     },
@@ -42,7 +39,7 @@
       "rule_name": "UGT1A1 repeat warning",
       "version": "1.0",
       "gene": "UGT1A1",
-      "matches": "gene='UGT1A1', hap='', dip=''",
+      "matches": "GENE_NAME=='UGT1A1'",
       "exception_type": "footnote",
       "message": "This genes relies on a multiple repeat to differentiate between several star allelles.  Some technologies may struggle to make this call accurately."
     },
@@ -51,7 +48,7 @@
       "rule_name": "UGT1A1 trans rule breaker *28 and *80",
       "version": "1.0",
       "gene": "UGT1A1",
-      "matches": "gene='UGT1A1', hap='', dip='*28/*80'",
+      "matches": "GENE_NAME=='UGT1A1' and diplotype=='*28/*80'",
       "exception_type": "ambiguity",
       "message": "We have detected matches to *28 and *80.  These are usually seen in trans suggesting subject is *1/*28+80, however we cannot rule out *28/*80."
     },
@@ -60,11 +57,7 @@
       "rule_name": "CYP3A5 Exome warning",
       "version": "1.0",
       "gene": "CYP3A5",
-<<<<<<< HEAD
-      "matches": "GENE_NAME=='CYP3A5'",
-=======
-      "matches": "gene='CYP3A5', hap='', dip=''",
->>>>>>> f782ec81
+      "matches": "GENE_NAME=='CYP3A5' and (RSID('rs1234', 'Missing') or RSID('rsid2345', 'Missing'))",
       "exception_type": "ambiguity",
       "message": "There was one or more functional variants in an intron; intronic variants are important for CYP3A5 so you want to do further testing."
     }
